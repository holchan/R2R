--- conflicted
+++ resolved
@@ -8,7 +8,6 @@
 
 **/__pycache__
 
-<<<<<<< HEAD
 .next
 node_modules
 
@@ -17,6 +16,5 @@
 
 docs/.next/*
 docs/node_modules/*
-=======
-**/*.sqlite3
->>>>>>> 58e20e7c
+
+**/*.sqlite3